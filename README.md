--- conflicted
+++ resolved
@@ -256,13 +256,14 @@
 dkn-compute-launcher specific --run --tag 0.3.4
 ```
 
-This is completely optional, and should mostly be used for debugging and testing on the live network. When you run a specific release your node & launcher will **not** be automatically updated!
+This is completely optional, and should mostly be used for debugging and testing on the live network. 
+When you run a specific release your node & launcher will **not** be automatically updated!
 
 > [!CAUTION]
 >
-> The Dria Knowledge Network always considers the latest `minor` version as the active version; therefore, if the latest is `0.3.x` and you decide to run a smaller version like `0.2.x` you will most likely kept out of network due to protocol mismatch.
-
-<<<<<<< HEAD
+> The Dria Knowledge Network always considers the latest `minor` version as the active version; therefore, 
+> if the latest is `0.3.x` and you decide to run a smaller version like `0.2.x` you will most likely kept out of network due to protocol mismatch.
+
 ## Contribution
 
 Contributions are welcome! You can start by cloning the repo:
@@ -283,31 +284,18 @@
 ### Documentation
 
 To see the launcher's internal documentation you can run:
-=======
+
+```sh
+cargo doc --open --no-deps --document-private-items
+```
+
 ## Uninstallation
 
-See the commands below to remove the launcher from your machine.
-
-**Linux / MacOS**
-
-Open a terminal and run the following command, it will ask for your user password:
-
-```sh
-sudo rm $(which dkn-compute-launcher)
-```
-
-The compute node binary and your `.env` are stored in `$HOME/.dria/dkn-compute-launcher` folder, so you can remove them as well if you want to with the following command:
->>>>>>> f03ec0ce
-
-```sh
-rm -r $HOME/.dria/dkn-compute-launcher
-```
-
-**Windows**
-
-The launcher binary is located within the `ProgramFiles/Dria` folder, so you can simply remove that `Dria` folder to uninstall the launcher.
-
-<!-- TODO: The compute node binary and your `.env` are stored in `$HOME/.dria/dkn-compute-launcher` folder, so you can remove that folder as well. -->
+You can uninstall the launcher binary along with the environment files and compute node binaries with the `uninstall` command:
+
+```sh
+dkn-compute-launcher uninstall
+```
 
 > [!CAUTION]
 >
